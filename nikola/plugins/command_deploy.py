# Copyright (c) 2012 Roberto Alsina y otros.

# Permission is hereby granted, free of charge, to any
# person obtaining a copy of this software and associated
# documentation files (the "Software"), to deal in the
# Software without restriction, including without limitation
# the rights to use, copy, modify, merge, publish,
# distribute, sublicense, and/or sell copies of the
# Software, and to permit persons to whom the Software is
# furnished to do so, subject to the following conditions:
#
# The above copyright notice and this permission notice
# shall be included in all copies or substantial portions of
# the Software.
#
# THE SOFTWARE IS PROVIDED "AS IS", WITHOUT WARRANTY OF ANY
# KIND, EXPRESS OR IMPLIED, INCLUDING BUT NOT LIMITED TO THE
# WARRANTIES OF MERCHANTABILITY, FITNESS FOR A PARTICULAR
# PURPOSE AND NONINFRINGEMENT. IN NO EVENT SHALL THE AUTHORS
# OR COPYRIGHT HOLDERS BE LIABLE FOR ANY CLAIM, DAMAGES OR
# OTHER LIABILITY, WHETHER IN AN ACTION OF CONTRACT, TORT OR
# OTHERWISE, ARISING FROM, OUT OF OR IN CONNECTION WITH THE
# SOFTWARE OR THE USE OR OTHER DEALINGS IN THE SOFTWARE.

from __future__ import print_function
import os

from nikola.plugin_categories import Command


class Deploy(Command):
    """Deploy site.  """
    name = "deploy"

<<<<<<< HEAD
    def run(self, *args):
        parser = OptionParser(usage="nikola {0} [options]".format(self.name))
        (options, args) = parser.parse_args(list(args))
=======
    doc_usage = ""
    doc_purpose = "Deploy the site."

    def execute(self, command, args):
>>>>>>> 0417da4c
        for command in self.site.config['DEPLOY_COMMANDS']:
            print("==>", command)
            os.system(command)<|MERGE_RESOLUTION|>--- conflicted
+++ resolved
@@ -32,16 +32,10 @@
     """Deploy site.  """
     name = "deploy"
 
-<<<<<<< HEAD
-    def run(self, *args):
-        parser = OptionParser(usage="nikola {0} [options]".format(self.name))
-        (options, args) = parser.parse_args(list(args))
-=======
     doc_usage = ""
     doc_purpose = "Deploy the site."
 
     def execute(self, command, args):
->>>>>>> 0417da4c
         for command in self.site.config['DEPLOY_COMMANDS']:
             print("==>", command)
             os.system(command)