--- conflicted
+++ resolved
@@ -70,20 +70,6 @@
             print('To use the install_theme command, you need to install the '
                   '"requests" package.')
             return
-<<<<<<< HEAD
-        parser = OptionParser(usage="nikola {0} [options]".format(self.name))
-        parser.add_option("-n", "--name", dest="name",
-                          help="New theme name (default: custom)",
-                          default='custom')
-        parser.add_option("-s", "--swatch", dest="swatch",
-                          help="Name of the swatch from bootswatch.com "
-                          "(default: slate)", default='slate')
-        parser.add_option("-p", "--parent", dest="parent",
-                          help="Parent theme name (default: site)",
-                          default='site')
-        (options, args) = parser.parse_args(list(args))
-=======
->>>>>>> 0417da4c
 
         name = options['name']
         swatch = options['swatch']
