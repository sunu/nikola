--- conflicted
+++ resolved
@@ -87,14 +87,10 @@
 
             for k, v in self.meta.items():
                 if k not in ['title', 'slug', 'description']:
-<<<<<<< HEAD
                     if sys.version_info[0] == 2:
                         setattr(self, unidecode.unidecode(unicode(k)), v)
                     else:
                         setattr(self, k, v)
-=======
-                    setattr(self, k, v)
->>>>>>> 361b8f57
 
         if not default_title or not default_pagename or not self.date:
             raise OSError("You must set a title (found '{0}'), a slug (found "
