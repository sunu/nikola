--- conflicted
+++ resolved
@@ -55,16 +55,6 @@
         self.folder = destination
         self.translations = translations
         self.default_lang = default_lang
-<<<<<<< HEAD
-        with codecs.open(self.metadata_path, "r", "utf8") as meta_file:
-            meta_data = meta_file.readlines()
-        while len(meta_data) < 5:
-            meta_data.append("")
-        default_title, default_pagename, self.date, self.tags, self.link = \
-            [x.strip() for x in meta_data][:5]
-        #self.date = datetime.datetime.strptime(self.date, '%Y/%m/%d %I:%M:%S %p')
-        self.date = datetime.datetime.strptime(self.date, '%Y/%m/%d %H:%M:%S')
-=======
         if os.path.isfile(self.metadata_path):
             with codecs.open(self.metadata_path, "r", "utf8") as meta_file:
                 meta_data = meta_file.readlines()
@@ -80,7 +70,6 @@
             raise OSError, "You must set a title and slug and date!"
 
         self.date = utils.to_datetime(self.date)
->>>>>>> 102da53f
         self.tags = [x.strip() for x in self.tags.split(',')]
         self.tags = filter(None, self.tags)
         self.compile_html = compile_html
@@ -143,11 +132,6 @@
         with codecs.open(file_name, "r", "utf8") as post_file:
             data = post_file.read()
 
-<<<<<<< HEAD
-    def text_abs_linked(self, lang):
-        import lxml.html
-        return lxml.html.make_links_absolute(self.text(lang), self.permalink())
-=======
         data = lxml.html.make_links_absolute(data,self.permalink())
         if teaser_only:
             e = lxml.html.fromstring(data)
@@ -163,7 +147,6 @@
                 teaser.append('<p><a href="%s">Read more...</a></p>' % self.permalink(lang))
             data = ''.join(teaser)
         return data
->>>>>>> 102da53f
 
     def destination_path(self, lang, extension='.html'):
         path = os.path.join(self.translations[lang],
@@ -209,14 +192,11 @@
         self.config = {
             'OUTPUT_FOLDER': 'output',
             'FILES_FOLDERS': {'files': ''},
-<<<<<<< HEAD
             'SOCIAL_SECTION': True,
-            'ADD_THIS_BUTTONS': True,
             'GOOGLE_BUTTONS': True,
             'TWITTER_BUTTONS': True,
             'FACEBOOK_BUTTONS': True,
             'PINTEREST_BUTTONS': True,
-=======
             'LISTINGS_FOLDER': 'listings',
             'ADD_THIS_BUTTONS': True,
             'INDEX_DISPLAY_POST_COUNT': 10,
@@ -224,7 +204,6 @@
             'MAX_IMAGE_SIZE': 1280,
             'USE_FILENAME_AS_TITLE': True,
             'FILTERS': {},
->>>>>>> 102da53f
             'post_compilers': {
                 "rest":     ['.txt', '.rst'],
                 "markdown": ['.md', '.mdown', '.markdown'],
@@ -255,7 +234,6 @@
             'SOCIAL_SECTION']
         self.GLOBAL_CONTEXT['add_this_buttons'] = self.config[
             'ADD_THIS_BUTTONS']
-<<<<<<< HEAD
         self.GLOBAL_CONTEXT['google_buttons'] = self.config[
             'GOOGLE_BUTTONS']
         self.GLOBAL_CONTEXT['twitter_buttons'] = self.config[
@@ -264,10 +242,8 @@
             'FACEBOOK_BUTTONS']
         self.GLOBAL_CONTEXT['pinterest_buttons'] = self.config[
             'PINTEREST_BUTTONS']
-=======
         self.GLOBAL_CONTEXT['index_display_post_count'] = self.config[
             'INDEX_DISPLAY_POST_COUNT']
->>>>>>> 102da53f
 
         self.DEPS_CONTEXT = {}
         for k, v in self.GLOBAL_CONTEXT.items():
